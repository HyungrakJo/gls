// Package gls implements goroutine-local storage.
package gls

import (
	"errors"
	"sync"
)

const (
	initialMaxGoroutineCount = 1024
	extendUnit               = 128
)

<<<<<<< HEAD
var (
	NotEnabled = errors.New("gls not enabled for this goroutine")
)

type context map[interface{}]interface{}

var curMaxGoroutineCount = initialMaxGoroutineCount

var extendLock *sync.RWMutex
var globalMaps []context

=======
>>>>>>> 2a87cc3b
var (
	mgrRegistry    = make(map[*ContextManager]bool)
	mgrRegistryMtx sync.RWMutex
)

// Values is simply a map of key types to value types. Used by SetValues to
// set multiple values at once.
type Values map[interface{}]interface{}

// ContextManager is the main entrypoint for interacting with
// Goroutine-local-storage. You can have multiple independent ContextManagers
// at any given time. ContextManagers are usually declared globally for a given
// class of context variables. You should use NewContextManager for
// construction.
type ContextManager struct {
<<<<<<< HEAD
	mtx    sync.Mutex
	values map[uint32]Values
=======
	extendLock               sync.RWMutex
	values                   []Values
	currentMaxGoroutineCount int
>>>>>>> 2a87cc3b
}

// NewContextManager returns a brand new ContextManager. It also registers the
// new ContextManager in the ContextManager registry which is used by the Go
// method. ContextManagers are typically defined globally at package scope.
func NewContextManager() *ContextManager {
<<<<<<< HEAD
	mgr := &ContextManager{values: make(map[uint32]Values)}
=======
	mgr := &ContextManager{values: make([]Values, initialMaxGoroutineCount)}
	mgr.currentMaxGoroutineCount = len(mgr.values)
>>>>>>> 2a87cc3b
	mgrRegistryMtx.Lock()
	defer mgrRegistryMtx.Unlock()
	mgrRegistry[mgr] = true
	return mgr
}

// Unregister removes a ContextManager from the global registry, used by the
// Go method. Only intended for use when you're completely done with a
// ContextManager. Use of Unregister at all is rare.
func (m *ContextManager) Unregister() {
	mgrRegistryMtx.Lock()
	defer mgrRegistryMtx.Unlock()
	delete(mgrRegistry, m)
}

// SetValues takes a collection of values and a function to call for those
// values to be set in. Anything further down the stack will have the set
// values available through GetValue. SetValues will add new values or replace
// existing values of the same key and will not mutate or change values for
// previous stack frames.
// SetValues is slow (makes a copy of all current and new values for the new
// gls-context) in order to reduce the amount of lookups GetValue requires.
func (m *ContextManager) SetValues(new_values Values, context_call func()) {
	if len(new_values) == 0 {
		context_call()
		return
	}

	mutated_keys := make([]interface{}, 0, len(new_values))
	mutated_vals := make(Values, len(new_values))

	EnsureGoroutineId(func(gid uint32) {
<<<<<<< HEAD
		m.mtx.Lock()
		state, found := m.values[gid]
		if !found {
=======
		var found bool
		m.extendIfNeeded(gid)

		state := m.values[gid]
		if state != nil {
			found = true
		} else {
>>>>>>> 2a87cc3b
			state = make(Values, len(new_values))
			m.values[gid] = state
		}

		for key, new_val := range new_values {
			mutated_keys = append(mutated_keys, key)
			if old_val, ok := state[key]; ok {
				mutated_vals[key] = old_val
			}
			state[key] = new_val
		}

		defer func() {
			if !found {
				m.values[gid] = nil
				return
			}

			for _, key := range mutated_keys {
				if val, ok := mutated_vals[key]; ok {
					state[key] = val
				} else {
					delete(state, key)
				}
			}
		}()

		context_call()
	})
}

// GetValue will return a previously set value, provided that the value was set
// by SetValues somewhere higher up the stack. If the value is not found, ok
// will be false.
func (m *ContextManager) GetValue(key interface{}) (
	value interface{}, ok bool) {
	gid, ok := GetGoroutineId()
	if !ok {
		return nil, false
	}

	state := m.values[gid]

	if state == nil {
		return nil, false
	}
	value, ok = state[key]
	return value, ok
}

func (m *ContextManager) getValues() Values {
	gid, ok := GetGoroutineId()
	if !ok {
		return nil
	}
	state := m.values[gid]
	return state
}

// Go preserves ContextManager values and Goroutine-local-storage across new
// goroutine invocations. The Go method makes a copy of all existing values on
// all registered context managers and makes sure they are still set after
// kicking off the provided function in a new goroutine. If you don't use this
// Go method instead of the standard 'go' keyword, you will lose values in
// ContextManagers, as goroutines have brand new stacks.
func Go(cb func()) {
	mgrRegistryMtx.RLock()
	defer mgrRegistryMtx.RUnlock()

	for mgr := range mgrRegistry {
		values := mgr.getValues()
		if len(values) > 0 {
			cb = func(mgr *ContextManager, cb func()) func() {
				return func() { mgr.SetValues(values, cb) }
			}(mgr, cb)
		}
	}

	go cb()
}

<<<<<<< HEAD
func init() {
	extendLock = &sync.RWMutex{}
	globalMaps = make([]context, initialMaxGoroutineCount, initialMaxGoroutineCount)
}

func extend(goID uint32) {
	extendLock.Lock()
	defer extendLock.Unlock()
	if goID >= uint32(curMaxGoroutineCount) {
		unit := ((goID-uint32(curMaxGoroutineCount))/extendUnit + 1) * extendUnit
		globalMaps = append(globalMaps, make([]context, unit, unit)...)
		curMaxGoroutineCount += int(unit)
	}
}

func getGLS() (context, error) {
	goID, ok := GetGoroutineId()
	if !ok {
		return nil, NotEnabled
	}
	return globalMaps[goID], nil
}

// WrapWithGLS Get, Set 은 f 안에서만 수행될 수 있다. goroutine id 발급이 필요하고,
// goroutine 종료 후 쓰레기 데이터가 남아 있을 수 있기 때문에 초기화 과정 필요.
func WrapWithGLS(f func()) {
	EnsureGoroutineId(func(goID uint32) {
		extendLock.RLock()
		if goID >= uint32(curMaxGoroutineCount) {
			extendLock.RUnlock()
			extend(goID)
		} else {
			extendLock.RUnlock()
		}

		globalMaps[goID] = context{}
		f()
	})
}

func Set(key string, value interface{}) error {
	glsMap, err := getGLS()
	if err != nil {
		return err
	}
	glsMap[key] = value
	return nil
}

func Get(key string) (interface{}, error) {
	glsMap, err := getGLS()
	if err != nil {
		return nil, err
	}
	return glsMap[key], nil
=======
func (m *ContextManager) extend(gid uint32) {
	m.extendLock.Lock()
	defer m.extendLock.Unlock()
	if gid >= uint32(m.currentMaxGoroutineCount) {
		unit := ((gid-uint32(m.currentMaxGoroutineCount))/extendUnit + 1) * extendUnit
		m.values = append(m.values, make([]Values, unit)...)
		m.currentMaxGoroutineCount += int(unit)
	}
}

func (m *ContextManager) extendIfNeeded(gid uint32) {
	m.extendLock.RLock()
	if gid >= uint32(m.currentMaxGoroutineCount) {
		m.extendLock.RUnlock()
		m.extend(gid)
	} else {
		m.extendLock.RUnlock()
	}
>>>>>>> 2a87cc3b
}<|MERGE_RESOLUTION|>--- conflicted
+++ resolved
@@ -2,7 +2,6 @@
 package gls
 
 import (
-	"errors"
 	"sync"
 )
 
@@ -11,20 +10,6 @@
 	extendUnit               = 128
 )
 
-<<<<<<< HEAD
-var (
-	NotEnabled = errors.New("gls not enabled for this goroutine")
-)
-
-type context map[interface{}]interface{}
-
-var curMaxGoroutineCount = initialMaxGoroutineCount
-
-var extendLock *sync.RWMutex
-var globalMaps []context
-
-=======
->>>>>>> 2a87cc3b
 var (
 	mgrRegistry    = make(map[*ContextManager]bool)
 	mgrRegistryMtx sync.RWMutex
@@ -40,26 +25,17 @@
 // class of context variables. You should use NewContextManager for
 // construction.
 type ContextManager struct {
-<<<<<<< HEAD
-	mtx    sync.Mutex
-	values map[uint32]Values
-=======
 	extendLock               sync.RWMutex
 	values                   []Values
 	currentMaxGoroutineCount int
->>>>>>> 2a87cc3b
 }
 
 // NewContextManager returns a brand new ContextManager. It also registers the
 // new ContextManager in the ContextManager registry which is used by the Go
 // method. ContextManagers are typically defined globally at package scope.
 func NewContextManager() *ContextManager {
-<<<<<<< HEAD
-	mgr := &ContextManager{values: make(map[uint32]Values)}
-=======
 	mgr := &ContextManager{values: make([]Values, initialMaxGoroutineCount)}
 	mgr.currentMaxGoroutineCount = len(mgr.values)
->>>>>>> 2a87cc3b
 	mgrRegistryMtx.Lock()
 	defer mgrRegistryMtx.Unlock()
 	mgrRegistry[mgr] = true
@@ -92,11 +68,6 @@
 	mutated_vals := make(Values, len(new_values))
 
 	EnsureGoroutineId(func(gid uint32) {
-<<<<<<< HEAD
-		m.mtx.Lock()
-		state, found := m.values[gid]
-		if !found {
-=======
 		var found bool
 		m.extendIfNeeded(gid)
 
@@ -104,7 +75,6 @@
 		if state != nil {
 			found = true
 		} else {
->>>>>>> 2a87cc3b
 			state = make(Values, len(new_values))
 			m.values[gid] = state
 		}
@@ -186,63 +156,6 @@
 	go cb()
 }
 
-<<<<<<< HEAD
-func init() {
-	extendLock = &sync.RWMutex{}
-	globalMaps = make([]context, initialMaxGoroutineCount, initialMaxGoroutineCount)
-}
-
-func extend(goID uint32) {
-	extendLock.Lock()
-	defer extendLock.Unlock()
-	if goID >= uint32(curMaxGoroutineCount) {
-		unit := ((goID-uint32(curMaxGoroutineCount))/extendUnit + 1) * extendUnit
-		globalMaps = append(globalMaps, make([]context, unit, unit)...)
-		curMaxGoroutineCount += int(unit)
-	}
-}
-
-func getGLS() (context, error) {
-	goID, ok := GetGoroutineId()
-	if !ok {
-		return nil, NotEnabled
-	}
-	return globalMaps[goID], nil
-}
-
-// WrapWithGLS Get, Set 은 f 안에서만 수행될 수 있다. goroutine id 발급이 필요하고,
-// goroutine 종료 후 쓰레기 데이터가 남아 있을 수 있기 때문에 초기화 과정 필요.
-func WrapWithGLS(f func()) {
-	EnsureGoroutineId(func(goID uint32) {
-		extendLock.RLock()
-		if goID >= uint32(curMaxGoroutineCount) {
-			extendLock.RUnlock()
-			extend(goID)
-		} else {
-			extendLock.RUnlock()
-		}
-
-		globalMaps[goID] = context{}
-		f()
-	})
-}
-
-func Set(key string, value interface{}) error {
-	glsMap, err := getGLS()
-	if err != nil {
-		return err
-	}
-	glsMap[key] = value
-	return nil
-}
-
-func Get(key string) (interface{}, error) {
-	glsMap, err := getGLS()
-	if err != nil {
-		return nil, err
-	}
-	return glsMap[key], nil
-=======
 func (m *ContextManager) extend(gid uint32) {
 	m.extendLock.Lock()
 	defer m.extendLock.Unlock()
@@ -261,5 +174,4 @@
 	} else {
 		m.extendLock.RUnlock()
 	}
->>>>>>> 2a87cc3b
 }